--- conflicted
+++ resolved
@@ -9,15 +9,7 @@
 import scipy as sp
 # import matplotlib.pyplot as plt
 
-import scipy.optimize as opt
-
 def dummy():
-<<<<<<< HEAD
-    """ dummy functions for template file
-    just the same function that Dr Thomay made"""
-    return 0
-
-=======
     """ 
     dummy function for template file
     """
@@ -266,7 +258,6 @@
     integral_value = sp.integrate.trapezoid(y, x)   # calculate the integral using numpy
     return integral_value
 
->>>>>>> 9c761b9c
 def secant_wrapper(func, x0, x1, args=(), tol=1e-6, maxiter=50):
     """
     Wrapper for the secant method using scipy.optimize.root_scalar.
