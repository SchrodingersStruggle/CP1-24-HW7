"""
<<<<<<< HEAD
calculus.py module

This module provides implementations of the bisection root-finding algorithm 
in three ways: using a SciPy wrapper, a pure Python implementation, 
and a C/C++ implementation via ctypes.

Functions:
- bisection_wrapper: A wrapper for SciPy's `bisect` method.
- bisection_pure_python: A pure Python implementation of the bisection method.
- 
=======
This module implements different integration and root finding algorithms
>>>>>>> 1b12f1fb
"""
from scipy import optimize
import numpy as np

import scipy as sp
# import matplotlib.pyplot as plt

import math
from scipy.optimize import bisect

def dummy():
<<<<<<< HEAD
    """ dummy functions for template file
    just the same function that Dr Thomay made"""
    return 0

def bisection_wrapper(func, a, b, tol=1e-6, max_iter=1000):
    """
    Wrapper for SciPy's `bisect` function.

    Parameters:
        func (callable): The function for which to find the root.
        a (float): The start of the interval.
        b (float): The end of the interval.
        tol (float, optional): The tolerance level for convergence. Defaults to 1e-6.
        max_iter (int, optional): Maximum number of iterations. Defaults to 1000.

    Returns:
        float: The approximate root of the function.

    Raises:
        ValueError: If func(a) and func(b) do not have opposite signs or if
                    the function encounters undefined values (singularities).
    """
    small_value_threshold = 1e-3  # Threshold for detecting singularities in sin(x)

    try:
        # Check if sin(a) or sin(b) are very small (near zero)
        if abs(math.sin(a)) < small_value_threshold:
            raise ValueError(f"Singularity detected: division by zero in function at x = {a}.")
        if abs(math.sin(b)) < small_value_threshold:
            raise ValueError(f"Singularity detected: division by zero in function at x = {b}.")

        # Call the SciPy bisect method if no errors were raised
        root = bisect(func, a, b, xtol=tol, maxiter=max_iter)

    except ValueError as e:
        raise ValueError(f"SciPy bisect failed: {e}") from e

    return root


def bisection_pure_python(func, a, b, tol=1e-6):
    """
    Pure Python implementation of the bisection method.
    Finds the root of func within the interval [a, b].

    Parameters:
        func (callable): The function for which to find the root.
        a (float): The start of the interval.
        b (float): The end of the interval.
        tol (float, optional): The tolerance level for convergence. Defaults to 1e-6.

    Returns:
        float: The approximate root of the function.

    Raises:
        ValueError: If func(a) and func(b) do not have opposite signs or if the function
                    encounters singularities (undefined values at the interval endpoints).
    """
    # Check if the function values at a and b are of opposite signs
    if func(a) * func(b) >= 0:
        raise ValueError("The function must have opposite signs at a and b.")

    # Check for singularity or undefined values in the function at the endpoints
    if abs(math.sin(a)) < 1e-12 or abs(math.sin(b)) < 1e-12:  # Stricter threshold for singularity
        raise ValueError(f"Singularity detected: sin(a) = {math.sin(a)}, sin(b) = {math.sin(b)}")

    root = (a + b) / 2
    print(f"Initial root estimate: {root}")  # Debugging: Initial root estimate

    while (b - a) / 2 > tol:
        root = (a + b) / 2
        value_at_root = func(root)

        # If the function value at root is 0, return the root as an exact solution
        if value_at_root == 0:
            break

        # If func(root) is too large, it indicates a singularity
        if abs(value_at_root) > 1e10:  # Set a threshold for large values
            raise ValueError(f"Singularity detected: func(root) = {value_at_root}")

        # Narrow the interval
        if func(a) * value_at_root < 0:
            b = root
        else:
            a = root

    return root
=======
    """ 
    dummy function for template file
    """
    return 0

# Function that uses the tangent method for root-finding
def root_tangent(function, fprime, x0):
    """
    A function that takes a function, its derivative, and an initial guess
    to estimate the root closest to that initial guess

    Parameters:
    Inputs:
    function (function): a function that defines a mathematically specific functional form
    fprime (function): a function that defines the mathematically functional form of the
                        function's derivative
    x0: an initial guess that's as close as possible to one of the roots
    Outputs:
    (number): the desired root (zero) of the function
    """
    return optimize.newton(function, x0, fprime)

def a_trap(y, d):
    """
    trap takes in y as an array of y values
    and d, the separation between each y-value
    to use the numpy trapezoid function to 
    return the integral
    """
    return np.trapezoid(y,dx=d)

def func3(x):
    """
    func3 acts as the 
    x^3+1 function
    """
    return x**3+1

def d3(x):
    """
    d3 is the second derivative of 
    function func3
    """
    return 6*x

def func1(x):
    """
    func1 acts as the 
    exp(-1/x) function
    """
    return np.exp(-1/x)

def d1(x):
    """
    d1 is the second derivative of 
    function func1
    """
    return (1/x**2)*np.exp(-1/x)

def func2(x):
    """
    func2 acts as the 
    cos(1/x) function
    """
    return np.cos(1/x)

def d2(x):
    """
    d2 is the second derivative of 
    function func2
    """
    return (-1/x**2)*np.cos(1/x)

def adapt(func, bounds, d, sens):
    """
    adapt uses adaptive trapezoidal integration
    to integrate a function over boundaries.
    func must be a str defining the function
    to be integrated. May be:
    x^3+1
    exp(-1/x)
    cos(1/x)
    bounds is a list of length two which defines
    the lower and upper bounds of integration
    d defines the number of points between
    lower and upper bound to use with integration
    sens must be a number; it defines the 
    sensitivity the adapt function will have to 
    how the function changes. 
    """
    #The x is defined as a linspace which is used to define
    #the derivative of the function for each point x
    #between the bounds
    x=np.linspace(bounds[0], bounds[1], d+1)
    dx=x[1]-x[0]
    dydx=0
    if func=="x^3+1":
        dydx=d3(x)
    elif func=="exp(-1/x)":
        dydx=d1(x)
    elif func=="cos(1/x)":
        dydx=d2(x)

    loopx=enumerate(x)
    summer=0
    #a loop is run through x. Each second derivative is used to
    #define the number of indices of new_x, which is a
    #list defining a number of points inbetween 2 x values
    #then, trapezoidal integration is conducted over new_x
    #and each integration is summed with eachother to produce
    #the total integral.
    for count, val in loopx:
        if count!=len(x)-1:
            new_x=np.linspace(val, x[count+1], 2*(int(np.abs(sens*dydx[count]))+1))
            new_y=[]
            if func=="x^3+1":
                new_y=func3(new_x)
            elif func=="exp(-1/x)":
                new_y=func1(new_x)
            elif func=="cos(1/x)":
                new_y=func2(new_x)
            summer+=a_trap(new_y, dx/((2*(int(np.abs(sens*dydx[count]))+1))-1))
    return summer

def trapezoid_numpy(func, l_lim, u_lim, steps=10000):
    '''
    This function implements trapezoidal rule using numpy wrapper function
    by evaluating the integral of the input function over the limits given
    in the input number of steps and gives as output the integral value in numpy 
    floating point decimal. If the input function is infinite at any point that point
    is modified to a slightly higher value.

    Parameters:
    - func: integrand (could be a custom defined function or a standard function like np.sin)
    - l_lim: lower limit of integration
    - u_lim: upper limit of integration
    - steps: number of steps (default value 10000)

    Returns:
    - integral of the input function using numpy.trapezoid function

    Once the integral value is calculated, it can be compared graphically as follows:

    integral_function = np.zeros(len(x))    # a zero array for integral at each point

    for i in range(1, len(x)):
        # calculate the integral at each x for plotting
        integral_function[i] = np.trapezoid(y[:i+1], x[:i+1])

    # plotting the original and integrated functions
    plt.plot(x, y, label = '$f(x)$')
    # plt.plot(x[:-1], integral_function, label = '$\\int_a^b f(x) dx$')
    plt.plot(x, integral_function,
             label = 'shaded area under $y = f(x)$: $\\int f(t) dt = $'+str(integral_value))
    plt.fill_between(x, y, 0)
    plt.ylabel('y(x)')
    plt.xlabel('x')
    plt.title('integral using numpy trapezoidal method; steps = '+str(steps))
    plt.legend()
    '''

    # check if the integrand is infinite at lower limit, if yes slightly change the limit
    try:
        func(l_lim)
    except ZeroDivisionError:
        l_lim += 0.000000001

    # check if the integrand is infinite at upper limit, if yes slightly change the limit
    try:
        func(u_lim)
    except ZeroDivisionError:
        u_lim += 0.000000001

    x = np.linspace(l_lim, u_lim, steps+1)  # create a linear grid between upper and lower limit

    for i, xi in enumerate((x)):
        # check if the integrand is infinite at any x, if yes slightly change the x value
        try:
            func(xi)
        except ZeroDivisionError:
            x[i] += 0.000000001

    y = func(x) # evaluate the function on the modified grid
    integral_value = np.trapezoid(y, x) # calculate the integral using numpy
    return integral_value

def trapezoid_scipy(func, l_lim, u_lim, steps=10000):
    '''
    This function implements trapezoidal rule using scipy wrapper function
    by evaluating the integral of the input function over the limits given
    in the input number of steps and gives as output the integral value in numpy 
    floating point decimal. If the input function is infinite at any point that point
    is modified to a slightly higher value.

    Parameters:
    - func: integrand(could be a custom defined function or a standard function like np.sin)
    - l_lim: lower limit of integration
    - u_lim: upper limit of integration
    - steps: number of steps (default value 10000)

    Returns:
    - integral of the input function using scipy.integrate.trapezoid function

    Once the integral value is calculated, it can be compared graphically as follows:

       integral_function = np.zeros(len(x))    # a zero array for integral at each point

    for i in range(1, len(x)):
        # calculate the integral at each x for plotting
        integral_function[i] = sp.integrate.trapezoid(y[:i+1], x[:i+1])

    # plotting the original and integrated functions
    plt.plot(x, y, label = '$f(x)$')
    plt.fill_between(x, y, 0)
    # plt.plot(x[:-1], integral_function, label = '$\\int_a^b f(x) dx$')
    plt.plot(x, integral_function,
             label = 'shaded area under $y = f(x)$: $\\int f(t) dt = $'+str(integral_value))
    plt.title('integral using scipy trapezoidal method; steps = '+str(steps))
    plt.ylabel('y(x)')
    plt.xlabel('x')
    plt.legend()
    '''

    # check if the integrand is infinite at lower limit, if yes slightly change the limit
    try:
        func(l_lim)
    except ZeroDivisionError:
        l_lim += 0.000000001

    # check if the integrand is infinite at upper limit, if yes slightly change the limit
    try:
        func(u_lim)
    except ZeroDivisionError:
        u_lim += 0.000000001

    x = np.linspace(l_lim, u_lim, steps+1)  # create a linear grid between upper and lower limit

    for i, xi in enumerate((x)):
        # check if the integrand is infinite at any x, if yes slightly change the x value
        try:
            func(xi)
        except ZeroDivisionError:
            x[i] += 0.000000001

    y = func(x)    # evaluate the function on the modified grid
    integral_value = sp.integrate.trapezoid(y, x)   # calculate the integral using numpy
    return integral_value

def secant_wrapper(func, x0, x1, args=(), maxiter=50):
    """
    Wrapper for the secant method using scipy.optimize.root_scalar.

    Parameters:
    func : The function for which the root is to be found.
    x0 : The first initial guess (Ideally close to, but less than, the root)
    x1 : The second initial guess (Ideally close to, but greater than, the root)
    args : Additional arguments to pass to the function. Must be a tuple
    tol : Optional tolerance deciding when to stop function (default is 1e-6).
    maxiter : The maximum number of iterations if convergence is not met (default is 50).

    Returns:
    A dictionary containing:
        - 'root': The estimated root.
        - 'converged': Boolean indicating whether the method converged.
        - 'iterations': Number of iterations performed.
        - 'function_calls': Number of function evaluations performed.
    """

    #Use the secant method
    res = optimize.root_scalar(
        func,
        args=args,
        method="secant",
        x0=x0,
        x1=x1,
        xtol=1e-6,
        maxiter=maxiter)

    #Return a callable dictionary
    return {
        "root": res.root if res.converged else None,
        "converged": res.converged,
        "iterations": res.iterations,
        "function_calls": res.function_calls}
>>>>>>> 1b12f1fb
<|MERGE_RESOLUTION|>--- conflicted
+++ resolved
@@ -1,119 +1,15 @@
 """
-<<<<<<< HEAD
-calculus.py module
-
-This module provides implementations of the bisection root-finding algorithm 
-in three ways: using a SciPy wrapper, a pure Python implementation, 
-and a C/C++ implementation via ctypes.
-
-Functions:
-- bisection_wrapper: A wrapper for SciPy's `bisect` method.
-- bisection_pure_python: A pure Python implementation of the bisection method.
-- 
-=======
 This module implements different integration and root finding algorithms
->>>>>>> 1b12f1fb
 """
+import math
 from scipy import optimize
+from scipy.optimize import bisect
 import numpy as np
 
 import scipy as sp
 # import matplotlib.pyplot as plt
 
-import math
-from scipy.optimize import bisect
-
 def dummy():
-<<<<<<< HEAD
-    """ dummy functions for template file
-    just the same function that Dr Thomay made"""
-    return 0
-
-def bisection_wrapper(func, a, b, tol=1e-6, max_iter=1000):
-    """
-    Wrapper for SciPy's `bisect` function.
-
-    Parameters:
-        func (callable): The function for which to find the root.
-        a (float): The start of the interval.
-        b (float): The end of the interval.
-        tol (float, optional): The tolerance level for convergence. Defaults to 1e-6.
-        max_iter (int, optional): Maximum number of iterations. Defaults to 1000.
-
-    Returns:
-        float: The approximate root of the function.
-
-    Raises:
-        ValueError: If func(a) and func(b) do not have opposite signs or if
-                    the function encounters undefined values (singularities).
-    """
-    small_value_threshold = 1e-3  # Threshold for detecting singularities in sin(x)
-
-    try:
-        # Check if sin(a) or sin(b) are very small (near zero)
-        if abs(math.sin(a)) < small_value_threshold:
-            raise ValueError(f"Singularity detected: division by zero in function at x = {a}.")
-        if abs(math.sin(b)) < small_value_threshold:
-            raise ValueError(f"Singularity detected: division by zero in function at x = {b}.")
-
-        # Call the SciPy bisect method if no errors were raised
-        root = bisect(func, a, b, xtol=tol, maxiter=max_iter)
-
-    except ValueError as e:
-        raise ValueError(f"SciPy bisect failed: {e}") from e
-
-    return root
-
-
-def bisection_pure_python(func, a, b, tol=1e-6):
-    """
-    Pure Python implementation of the bisection method.
-    Finds the root of func within the interval [a, b].
-
-    Parameters:
-        func (callable): The function for which to find the root.
-        a (float): The start of the interval.
-        b (float): The end of the interval.
-        tol (float, optional): The tolerance level for convergence. Defaults to 1e-6.
-
-    Returns:
-        float: The approximate root of the function.
-
-    Raises:
-        ValueError: If func(a) and func(b) do not have opposite signs or if the function
-                    encounters singularities (undefined values at the interval endpoints).
-    """
-    # Check if the function values at a and b are of opposite signs
-    if func(a) * func(b) >= 0:
-        raise ValueError("The function must have opposite signs at a and b.")
-
-    # Check for singularity or undefined values in the function at the endpoints
-    if abs(math.sin(a)) < 1e-12 or abs(math.sin(b)) < 1e-12:  # Stricter threshold for singularity
-        raise ValueError(f"Singularity detected: sin(a) = {math.sin(a)}, sin(b) = {math.sin(b)}")
-
-    root = (a + b) / 2
-    print(f"Initial root estimate: {root}")  # Debugging: Initial root estimate
-
-    while (b - a) / 2 > tol:
-        root = (a + b) / 2
-        value_at_root = func(root)
-
-        # If the function value at root is 0, return the root as an exact solution
-        if value_at_root == 0:
-            break
-
-        # If func(root) is too large, it indicates a singularity
-        if abs(value_at_root) > 1e10:  # Set a threshold for large values
-            raise ValueError(f"Singularity detected: func(root) = {value_at_root}")
-
-        # Narrow the interval
-        if func(a) * value_at_root < 0:
-            b = root
-        else:
-            a = root
-
-    return root
-=======
     """ 
     dummy function for template file
     """
@@ -398,4 +294,89 @@
         "converged": res.converged,
         "iterations": res.iterations,
         "function_calls": res.function_calls}
->>>>>>> 1b12f1fb
+  
+  # Root Finding with Bisection Method
+  def bisection_wrapper(func, a, b, tol=1e-6, max_iter=1000):
+    """
+    Wrapper for SciPy's `bisect` function.
+
+    Parameters:
+        func (callable): The function for which to find the root.
+        a (float): The start of the interval.
+        b (float): The end of the interval.
+        tol (float, optional): The tolerance level for convergence. Defaults to 1e-6.
+        max_iter (int, optional): Maximum number of iterations. Defaults to 1000.
+
+    Returns:
+        float: The approximate root of the function.
+
+    Raises:
+        ValueError: If func(a) and func(b) do not have opposite signs or if
+                    the function encounters undefined values (singularities).
+    """
+    small_value_threshold = 1e-3  # Threshold for detecting singularities in sin(x)
+
+    try:
+        # Check if sin(a) or sin(b) are very small (near zero)
+        if abs(math.sin(a)) < small_value_threshold:
+            raise ValueError(f"Singularity detected: division by zero in function at x = {a}.")
+        if abs(math.sin(b)) < small_value_threshold:
+            raise ValueError(f"Singularity detected: division by zero in function at x = {b}.")
+
+        # Call the SciPy bisect method if no errors were raised
+        root = bisect(func, a, b, xtol=tol, maxiter=max_iter)
+
+    except ValueError as e:
+        raise ValueError(f"SciPy bisect failed: {e}") from e
+
+    return root
+
+def bisection_pure_python(func, a, b, tol=1e-6):
+    """
+    Pure Python implementation of the bisection method.
+    Finds the root of func within the interval [a, b].
+
+    Parameters:
+        func (callable): The function for which to find the root.
+        a (float): The start of the interval.
+        b (float): The end of the interval.
+        tol (float, optional): The tolerance level for convergence. Defaults to 1e-6.
+
+    Returns:
+        float: The approximate root of the function.
+
+    Raises:
+        ValueError: If func(a) and func(b) do not have opposite signs or if the function
+                    encounters singularities (undefined values at the interval endpoints).
+    """
+    # Check if the function values at a and b are of opposite signs
+    if func(a) * func(b) >= 0:
+        raise ValueError("The function must have opposite signs at a and b.")
+
+    # Check for singularity or undefined values in the function at the endpoints
+    if abs(math.sin(a)) < 1e-12 or abs(math.sin(b)) < 1e-12:  # Stricter threshold for singularity
+        raise ValueError(f"Singularity detected: sin(a) = {math.sin(a)}, sin(b) = {math.sin(b)}")
+
+    root = (a + b) / 2
+    print(f"Initial root estimate: {root}")  # Debugging: Initial root estimate
+
+    while (b - a) / 2 > tol:
+        root = (a + b) / 2
+        value_at_root = func(root)
+
+        # If the function value at root is 0, return the root as an exact solution
+        if value_at_root == 0:
+            break
+
+        # If func(root) is too large, it indicates a singularity
+        if abs(value_at_root) > 1e10:  # Set a threshold for large values
+            raise ValueError(f"Singularity detected: func(root) = {value_at_root}")
+
+        # Narrow the interval
+        if func(a) * value_at_root < 0:
+            b = root
+        else:
+            a = root
+
+    return root
+  