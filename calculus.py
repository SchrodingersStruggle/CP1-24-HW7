"""
calculus.py
This module implements different integration and root finding algorithms
"""
<<<<<<< HEAD
=======
import math
from scipy import optimize
>>>>>>> 93eb594c
import numpy as np
from scipy import optimize
import scipy as sp
from scipy.integrate import simpson

# General function to integrate
def wrapper_simpson(f, a, b, n=100):
    """
    Integrate a function `f` over the interval [a, b] using Simpson's rule.
    
    Parameters:
        f (function): The function to integrate.
        a (float): The lower limit of the integration.
        b (float): The upper limit of the integration.
        n (int): Number of points to sample for Simpson's rule. Default is 100.
        
    Returns:
        float: The approximate integral value.
    """
    # Ensure the number of intervals is even
    if n % 2 == 1:
        n += 1  # Make n even by adding 1 if it's odd

    # Generate the x values (evenly spaced points) between a and b
    x = np.linspace(a, b, n+1)

    # Evaluate the function at the x points
    y = f(x)

    # Apply Simpson's rule
    result = simpson(y, x=x)

    return result

# import matplotlib.pyplot as plt

def dummy():
    """ 
    dummy function for template file
    """
    return 0

# Function that uses the tangent method for root-finding
def root_tangent(function, fprime, x0):
    """
    A function that takes a function, its derivative, and an initial guess
    to estimate the root closest to that initial guess

    Parameters:
    Inputs:
    function (function): a function that defines a mathematically specific functional form
    fprime (function): a function that defines the mathematically functional form of the
                        function's derivative
    x0: an initial guess that's as close as possible to one of the roots
    Outputs:
    (number): the desired root (zero) of the function
    """
    return optimize.newton(function, x0, fprime)


def a_trap(y, d):
    """
    trap takes in y as an array of y values
    and d, the separation between each y-value
    to use the numpy trapezoid function to 
    return the integral
    """
    return np.trapezoid(y,dx=d)

def func3(x):
    """
    func3 acts as the 
    x^3+1 function
    """
    return x**3+1

def d3(x):
    """
    d3 is the second derivative of 
    function func3
    """
    return 6*x

def func1(x):
    """
    func1 acts as the 
    exp(-1/x) function
    """
    return np.exp(-1/x)

def d1(x):
    """
    d1 is the second derivative of 
    function func1
    """
    return (1/x**2)*np.exp(-1/x)

def func2(x):
    """
    func2 acts as the 
    cos(1/x) function
    """
    return np.cos(1/x)

def d2(x):
    """
    d2 is the second derivative of 
    function func2
    """
    return (-1/x**2)*np.cos(1/x)

def adapt(func, bounds, d, sens):
    """
    adapt uses adaptive trapezoidal integration
    to integrate a function over boundaries.
    func must be a str defining the function
    to be integrated. May be:
    x^3+1
    exp(-1/x)
    cos(1/x)
    bounds is a list of length two which defines
    the lower and upper bounds of integration
    d defines the number of points between
    lower and upper bound to use with integration
    sens must be a number; it defines the 
    sensitivity the adapt function will have to 
    how the function changes. 
    """
    #The x is defined as a linspace which is used to define
    #the derivative of the function for each point x
    #between the bounds
    x=np.linspace(bounds[0], bounds[1], d+1)
    dx=x[1]-x[0]
    dydx=0
    if func=="x^3+1":
        dydx=d3(x)
    elif func=="exp(-1/x)":
        dydx=d1(x)
    elif func=="cos(1/x)":
        dydx=d2(x)

    loopx=enumerate(x)
    summer=0
    #a loop is run through x. Each second derivative is used to
    #define the number of indices of new_x, which is a
    #list defining a number of points inbetween 2 x values
    #then, trapezoidal integration is conducted over new_x
    #and each integration is summed with eachother to produce
    #the total integral.
    for count, val in loopx:
        if count!=len(x)-1:
            new_x=np.linspace(val, x[count+1], 2*(int(np.abs(sens*dydx[count]))+1))
            new_y=[]
            if func=="x^3+1":
                new_y=func3(new_x)
            elif func=="exp(-1/x)":
                new_y=func1(new_x)
            elif func=="cos(1/x)":
                new_y=func2(new_x)
            summer+=a_trap(new_y, dx/((2*(int(np.abs(sens*dydx[count]))+1))-1))
    return summer

def trapezoid_numpy(func, l_lim, u_lim, steps=10000):
    '''
    This function implements trapezoidal rule using numpy wrapper function
    by evaluating the integral of the input function over the limits given, and
    in the input number of steps and gives as output the integral value in numpy 
    floating point decimal. If the input function is infinite at any point that point
    is modified to a slightly different value.

    Parameters:
    - func: integrand (could be a custom defined function or a standard function like np.sin)
    - l_lim: lower limit of integration
    - u_lim: upper limit of integration
    - steps: number of steps (default value 10000)

    Returns:
    - integral of the input function using numpy.trapezoid function

    Once the integral value is calculated, it can be compared graphically as follows:

    integral_function = np.zeros(len(x))    # a zero array for integral at each point

    for i in range(1, len(x)):
        # calculate the integral at each x for plotting
        integral_function[i] = np.trapezoid(y[:i+1], x[:i+1])

    # plotting the original and integrated functions
    plt.plot(x, y, label = '$f(x)$')
    # plt.plot(x[:-1], integral_function, label = '$\\int_a^b f(x) dx$')
    plt.plot(x, integral_function,
             label = 'shaded area under $y = f(x)$: $\\int f(t) dt = $'+str(integral_value))
    plt.fill_between(x, y, 0)
    plt.ylabel('y(x)')
    plt.xlabel('x')
    plt.title('integral using numpy trapezoidal method; steps = '+str(steps))
    plt.legend()
    '''

    # check if the integrand is infinite at lower limit, if yes slightly increase the limit
    try:
        func(l_lim)
    except ZeroDivisionError:
        l_lim += 0.000000001

    # check if the integrand is infinite at upper limit, if yes slightly decrease the limit
    try:
        func(u_lim)
    except ZeroDivisionError:
        u_lim -= 0.000000001

    x = np.linspace(l_lim, u_lim, steps+1)  # create a linear grid between upper and lower limit

    for i, xi in enumerate((x)):
        # check if the integrand is infinite at any x, if yes slightly change the x value
        try:
            func(xi)
        except ZeroDivisionError:
            x[i] += 0.000000001

    y = func(x) # evaluate the function on the modified grid
    integral_value = np.trapezoid(y, x) # calculate the integral using numpy
    return integral_value

def trapezoid_scipy(func, l_lim, u_lim, steps=10000):
    '''
    This function implements trapezoidal rule using scipy wrapper function
    by evaluating the integral of the input function over the limits given, and
    in the input number of steps and gives as output the integral value in numpy 
    floating point decimal. If the input function is infinite at any point that point
    is modified to a slightly different value.

    Parameters:
    - func: integrand(could be a custom defined function or a standard function like np.sin)
    - l_lim: lower limit of integration
    - u_lim: upper limit of integration
    - steps: number of steps (default value 10000)

    Returns:
    - integral of the input function using scipy.integrate.trapezoid function

    Once the integral value is calculated, it can be compared graphically as follows:

       integral_function = np.zeros(len(x))    # a zero array for integral at each point

    for i in range(1, len(x)):
        # calculate the integral at each x for plotting
        integral_function[i] = sp.integrate.trapezoid(y[:i+1], x[:i+1])

    # plotting the original and integrated functions
    plt.plot(x, y, label = '$f(x)$')
    plt.fill_between(x, y, 0)
    # plt.plot(x[:-1], integral_function, label = '$\\int_a^b f(x) dx$')
    plt.plot(x, integral_function,
             label = 'shaded area under $y = f(x)$: $\\int f(t) dt = $'+str(integral_value))
    plt.title('integral using scipy trapezoidal method; steps = '+str(steps))
    plt.ylabel('y(x)')
    plt.xlabel('x')
    plt.legend()
    '''

    # check if the integrand is infinite at lower limit, if yes slightly increase the limit
    try:
        func(l_lim)
    except ZeroDivisionError:
        l_lim += 0.000000001

    # check if the integrand is infinite at upper limit, if yes slightly decrease the limit
    try:
        func(u_lim)
    except ZeroDivisionError:
        u_lim -= 0.000000001

    x = np.linspace(l_lim, u_lim, steps+1)  # create a linear grid between upper and lower limit

    for i, xi in enumerate((x)):
        # check if the integrand is infinite at any x, if yes slightly change the x value
        try:
            func(xi)
        except ZeroDivisionError:
            x[i] += 0.000000001

    y = func(x)    # evaluate the function on the modified grid
    integral_value = sp.integrate.trapezoid(y, x)   # calculate the integral using numpy
    return integral_value

def trapezoid(f, a, b, n):
    """
    Compute the trapezoidal approximation of an integral.
    Parameters:
    f (callable): Function to integrate.
    a (float): Lower bound of integration.
    b (float): Upper bound of integration.
    n (int): Number of subdivisions.
    """
    h = (b - a) / n
    x = [a + i * h for i in range(n + 1)]
    y = [f(xi) for xi in x]
    return (h / 2) * (y[0] + 2 * sum(y[1:-1]) + y[-1])


def adaptive_trap_py(f, a, b, tol, remaining_depth=10):
    """
    Compute an integral using the adaptive trapezoid method.
    Parameters:
    f (callable): Function to integrate.
    a (float): Lower bound of integration.
    b (float): Upper bound of integration.
    tol (float): Tolerance for stopping condition.
    remaining_depth (int): Remaining recursion depth to avoid infinite recursion.
    """
    integral1 = trapezoid(f, a, b, n=1)

    integral2 = trapezoid(f, a, b, n=2)

    if abs(integral2 - integral1) < tol or remaining_depth <= 0:
        return integral2

    mid = (a + b) / 2
    left_integral = adaptive_trap_py(f, a, mid, tol / 2, remaining_depth - 1)
    right_integral = adaptive_trap_py(f, mid, b, tol / 2, remaining_depth - 1)

    return left_integral + right_integral

def trapezoid_python(func, l_lim, u_lim, steps=10000):
    '''
    This function implements trapezoidal rule by a pure python implementation
    by evaluating the integral of the input function over the limits given, and
    in the input number of steps and gives as output the integral value in numpy 
    floating point decimal. If the input function is infinite at any point that point
    is modified to a slightly different value.

    Parameters:
    - func: integrand (could be a custom defined function or a standard function like np.sin)
    - l_lim: lower limit of integration
    - u_lim: upper limit of integration
    - steps: number of steps (default value 10000)

    Returns:
    - integral of the input function using numpy.trapezoid function

    The plotting functionality can be incorporated just like in trapezoid_numpy()
    or trapezoid_scipy()
    '''

    # check if the integrand is infinite at lower limit, if yes slightly increase the limit
    try:
        func(l_lim)
    except ZeroDivisionError:
        l_lim += 0.000000001

    # check if the integrand is infinite at upper limit, if yes slightly decrease the limit
    try:
        func(u_lim)
    except ZeroDivisionError:
        u_lim -= 0.000000001

    x = np.linspace(l_lim, u_lim, steps+1)  # create a linear grid between upper and lower limit

    for i, xi in enumerate((x)):
        # check if the integrand is infinite at any x, if yes slightly change the x value
        try:
            func(xi)
        except ZeroDivisionError:
            x[i] += 0.000000001

    y = func(x) # evaluate the function on the modified grid
    h = (u_lim - l_lim)/steps   # step size
    # calculate the integral using the trapezoidal algorithm
    integral_value = (h/2)*(y[0] + y[-1] + 2 * np.sum(y[1:-1]))
    return integral_value

def secant_wrapper(func, x0, x1, args=(), maxiter=50):
    """
    Wrapper for the secant method using scipy.optimize.root_scalar.

    Parameters:
    func : The function for which the root is to be found.
    x0 : The first initial guess (Ideally close to, but less than, the root)
    x1 : The second initial guess (Ideally close to, but greater than, the root)
    args : Additional arguments to pass to the function. Must be a tuple
    maxiter : The maximum number of iterations if convergence is not met (default is 50).

    Returns:
    A dictionary containing:
        - 'root': The estimated root.
        - 'converged': Boolean indicating whether the method converged.
        - 'iterations': Number of iterations performed.
        - 'function_calls': Number of function evaluations performed.
    """

    #Use the secant method
    res = optimize.root_scalar(
        func,
        args=args,
        method="secant",
        x0=x0,
        x1=x1,
        xtol=1e-6,
        maxiter=maxiter)

    #Return a callable dictionary
    return {
        "root": res.root if res.converged else None,
        "converged": res.converged,
        "iterations": res.iterations,
        "function_calls": res.function_calls}

# Root Finding with Bisection Method
def bisection_wrapper(func, a, b, tol=1e-6, max_iter=1000):
    """
    Wrapper for SciPy's `bisect` function.

    Parameters:
        func: The function for which to find the root.
        a: The start of the interval.
        b: The end of the interval.
        tol: The tolerance level for convergence. Defaults to 1e-6.
        max_iter: Maximum number of iterations. Defaults to 1000.

    Returns:
        Root: The approximate root of the function.

    Raises:
        ValueError: If func(a) and func(b) do not have opposite signs or if
                    the function encounters undefined values (singularities).
    """
    small_value_threshold = 1e-3  # Threshold for detecting singularities in sin(x)

    try:
        # Check if sin(a) or sin(b) are very small (near zero)
        if abs(math.sin(a)) < small_value_threshold:
            raise ValueError(f"Singularity detected: division by zero in function at x = {a}.")
        if abs(math.sin(b)) < small_value_threshold:
            raise ValueError(f"Singularity detected: division by zero in function at x = {b}.")

        # Call the SciPy bisect method if no errors were raised
        root = optimize.bisect(func, a, b, xtol=tol, maxiter=max_iter)

    except ValueError as e:
        raise ValueError(f"SciPy bisect failed: {e}") from e

    return root

def bisection_pure_python(func, a, b, tol=1e-6, max_iter=1000):
    """
    Pure Python implementation of the bisection method.
    Finds the root of func within the interval [a, b].

    Parameters:
        func: The function for which to find the root.
        a: The start of the interval.
        b: The end of the interval.
        tol: The tolerance level for convergence. Defaults to 1e-6.
        max_iter: Maximum number of iterations. Default is 1000.

    Returns:
        Root: The approximate root of the function.

    Raises:
        ValueError: If no root is detected in the initial interval.
        RuntimeError: If the method exceeds the maximum number of iterations.
    """

    # Check if the initial interval is valid
    if func(a) * func(b) >= 0:
        raise ValueError("The function must have opposite signs at a and b.")

    # Check for singularity or undefined values in the function at the endpoints
    if abs(math.sin(a)) < 1e-12 or abs(math.sin(b)) < 1e-12:  # Stricter threshold for singularity
        raise ValueError(f"Singularity detected: sin(a) = {math.sin(a)}, sin(b) = {math.sin(b)}")

    root = (a + b) / 2
    iteration_count = 0  # Track the number of iterations

    while (b - a) / 2 > tol:
        # Check for maximum iterations
        if iteration_count >= max_iter:
            raise RuntimeError(f"Bisection method exceeded maximum iterations ({max_iter}).")

        iteration_count += 1
        root = (a + b) / 2
        value_at_root = func(root)

        # If the function value at root is 0, return the root as an exact solution
        if value_at_root == 0:
            break

        # If func(root) is too large, it indicates a singularity
        if abs(value_at_root) > 1e10:  # Set a threshold for large values
            raise ValueError(f"Singularity detected: func(root) = {value_at_root}")

        # Narrow the interval
        if func(a) * value_at_root < 0:
            b = root
        else:
            a = root

    return root

def secant_pure_python(func, x0, x1, args=(), maxiter=50):
    """
    Pure Python method for the secant method of root finding.

    Parameters:
    func : The function for which the root is to be found.
    x0 : The first initial guess (Ideally close to, but less than, the root)
    x1 : The second initial guess (Ideally close to, but greater than, the root)
    args : Additional arguments to pass to the function. Must be a tuple
    maxiter : The maximum number of iterations if convergence is not met (default is 50).

    Returns:
    A dictionary containing:
        - 'root': The estimated root.
        - 'converged': Boolean indicating whether the method converged.
        - 'iterations': Number of iterations performed.
    """

    for i in range(maxiter):
        #Evaluate function values
        f0 = func(x0, *args)
        f1 = func(x1, *args)
        #Prevent division by zero. If division by zero occurs, return this dict
        # If no division by zero, move to next dict
        if abs(f1 - f0) < 1e-12:
            return {
                "root": None,
                "converged": False,
                "iterations": i}
        #Secant method formula
        x_next = x1 - f1 * (x1 - x0) / (f1 - f0)
        #Check convergence. If converged return this dict
        #  Add one to iterations until iteration = maxiter
        if abs(x_next - x1) < 1e-6:
            return {
                "root": x_next,
                "converged": True,
                "iterations": i + 1}
        #Update guesses for next iteration
        x0, x1 = x1, x_next
    #If max iterations are reached without convergence return this dict
    return {
        "root": None,
        "converged": False,
        "iterations": maxiter}<|MERGE_RESOLUTION|>--- conflicted
+++ resolved
@@ -2,11 +2,8 @@
 calculus.py
 This module implements different integration and root finding algorithms
 """
-<<<<<<< HEAD
-=======
+
 import math
-from scipy import optimize
->>>>>>> 93eb594c
 import numpy as np
 from scipy import optimize
 import scipy as sp
